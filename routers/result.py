--- conflicted
+++ resolved
@@ -1,19 +1,10 @@
 from fastapi import APIRouter, status, HTTPException, Depends, Path, Body
 from typing import Annotated, List
 from sqlalchemy.orm import Session
-<<<<<<< HEAD
-import models
-from models.user import User
-from database import get_db
-from schemas.result import ResultCreate, ResultRead
-from auth import get_current_active_user
-import uuid
-=======
 from database import get_db
 from schemas.result import ResultCreate, ResultRead, ResultReadNested
 import uuid
 from models.result import Result
->>>>>>> 15e32fde
 
 router = APIRouter(prefix="/results", tags=["results"])
 
@@ -95,13 +86,8 @@
         raise HTTPException(status_code=500, detail=str(e))
 
 @router.get("/{result_id}", response_model=ResultRead)
-<<<<<<< HEAD
-async def get_result(db: db_dependency, result_id: uuid.UUID = Path(..., description="This is the ID of the result")):
-    result = db.query(models.Result).filter(models.Result.id == result_id).first()
-=======
 async def get_result(db: db_dependency, result_id: uuid.UUID = Path(gt=0)):
     result = db.query(Result).filter(Result.id == result_id).first()
->>>>>>> 15e32fde
     if not result:
         raise HTTPException(status_code=404, detail="Result not found")
     return result
@@ -133,18 +119,8 @@
         raise HTTPException(status_code=400, detail=str(e))
 
 @router.delete("/{result_id}", status_code=status.HTTP_204_NO_CONTENT)
-<<<<<<< HEAD
-async def delete_result(
-    db: db_dependency, 
-    current_user: User = Depends(get_current_active_user),
-    result_id: uuid.UUID = Path(..., description="This is the ID of the result")
-):
-    """Delete a result. Only the owner can delete their own results."""
-    result = db.query(models.Result).filter(models.Result.id == result_id).first()
-=======
 async def delete_result(db: db_dependency, result_id: uuid.UUID = Path(gt=0)):
     result = db.query(Result).filter(Result.id == result_id).first()
->>>>>>> 15e32fde
     if not result:
         raise HTTPException(status_code=404, detail="Result not found")
     
