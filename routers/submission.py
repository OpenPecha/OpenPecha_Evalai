--- conflicted
+++ resolved
@@ -5,14 +5,10 @@
 from models.user import User
 from database import get_db
 from schemas.submission import SubmissionCreate, SubmissionRead
-<<<<<<< HEAD
-from auth import get_current_active_user
-=======
 from CRUD.upload_file_to_s3 import process_json_file_upload
 from CRUD.model import create_or_get_model
 from Evaluation.evaluation import trigger_automatic_evaluation
 import logging
->>>>>>> 15e32fde
 import uuid
 
 router = APIRouter(prefix="/submissions", tags=["submissions"])
@@ -46,23 +42,6 @@
         raise HTTPException(status_code=404, detail="Submission not found")
     return submission
 
-<<<<<<< HEAD
-@router.post("/create", response_model=SubmissionRead, status_code=status.HTTP_201_CREATED)
-async def create_new_submission(
-    db: db_dependency, 
-    current_user: User = Depends(get_current_active_user),
-    submission: SubmissionCreate = Body(..., description="The submission details for creating a new submission.", example={
-        "model_id": "123e4567-e89b-12d3-a456-426614174000",
-        "description": "This is a description of the submission",
-        "dataset_url": "https://my-bucket.s3.amazonaws.com/my-dataset.zip"
-    })
-):
-    """Create a new submission. The user is determined from the authenticated token."""
-    try:
-        # Add user_id from authenticated user
-        submission_data = submission.model_dump()
-        submission_data['user_id'] = current_user.id
-=======
 # @router.post("/create", response_model=SubmissionRead, status_code=status.HTTP_201_CREATED)
 # async def create_new_submission(db: db_dependency, submission: SubmissionCreate = Body(..., description="The submission details for creating a new submission.", example={
 #     "user_id": "123e4567-e89b-12d3-a456-426614174000",
@@ -174,7 +153,6 @@
             "dataset_url": None  # Will be updated after S3 upload
         }
         
->>>>>>> 15e32fde
         submission_instance = models.Submission(**submission_data)
         db.add(submission_instance)
         db.commit()
@@ -225,28 +203,6 @@
         raise
     except Exception as e:
         db.rollback()
-<<<<<<< HEAD
-        raise HTTPException(status_code=400, detail=str(e))
-
-@router.delete("/{submission_id}", status_code=status.HTTP_204_NO_CONTENT)
-async def delete_submission(
-    db: db_dependency, 
-    current_user: User = Depends(get_current_active_user),
-    submission_id: uuid.UUID = Path(..., description="This is the ID of the submission")
-):
-    """Delete a submission. Only the owner can delete their own submissions."""
-    submission = db.query(models.Submission).filter(models.Submission.id == submission_id).first()
-    if not submission:
-        raise HTTPException(status_code=404, detail="Submission not found")
-    
-    # Only allow the owner to delete the submission
-    if submission.user_id != current_user.id:
-        raise HTTPException(status_code=403, detail="You can only delete your own submissions")
-    
-    db.delete(submission)
-    db.commit()
-    return {"message": "Submission deleted successfully"}
-=======
         raise HTTPException(
             status_code=500,
             detail={
@@ -254,5 +210,4 @@
                 "message": str(e),
                 "filename": file.filename if file else "unknown"
             }
-        )
->>>>>>> 15e32fde
+        )