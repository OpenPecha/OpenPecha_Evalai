from fastapi import APIRouter, status, HTTPException, Depends, Path, Body, UploadFile, File, Form
from typing import Annotated, List, Optional
from sqlalchemy.orm import Session
from models import Challenge
from models.user import User
from database import get_db
from schemas.challenge import ChallengeCreate, ChallengeRead, ChallengeWithCategoryRead
from uuid import UUID
from sqlalchemy.orm import joinedload
<<<<<<< HEAD
from auth import get_current_active_user
=======
from CRUD.ground_truth_upload_s3 import process_ground_truth_file
import logging
import uuid
from datetime import datetime
>>>>>>> 15e32fde


router = APIRouter(prefix="/challenges", tags=["challenges"])

db_dependency = Annotated[Session, Depends(get_db)]


# for listing all challenges

@router.get("/list", response_model=List[ChallengeWithCategoryRead])
async def list_challenges_with_category(db: db_dependency):
    try:
        # Eager load the category relationship
        challenges = db.query(Challenge).options(joinedload(Challenge.category)).all()
        return challenges
    except Exception as e:
        raise HTTPException(status_code=500, detail=str(e))


# for getting a specific challenge

@router.get("/{challenge_id}", response_model=ChallengeRead)
async def get_challenge(db: db_dependency, challenge_id: UUID = Path(..., description="This is the ID of the challenge")):
    challenge = db.query(Challenge).filter(Challenge.id == challenge_id).first()
    if not challenge:
        raise HTTPException(status_code=404, detail="Challenge not found")
    return challenge

# For creating a new challenge with ground truth file.

@router.post("/create", response_model=ChallengeRead, status_code=status.HTTP_201_CREATED)
async def create_new_challenge(
    db: db_dependency,
<<<<<<< HEAD
    current_user: User = Depends(get_current_active_user),
    challenge: ChallengeCreate = Body(
        ...,
        description="The challenge details for creating a new challenge",
        example={
            "title": "OCR Challenge 2025",
            "image_uri": "https://example.com/challenge-image.png",
            "category_id": "d290f1ee-6c54-4b01-90e6-d701748f0851",
            "ground_truth": "https://s3.amazonaws.com/bucket/ground_truth.json",
            "description": "Recognize Tibetan script in scanned documents.",
            "status": "active"
        }
    )
):
    """Create a new challenge. The creator is determined from the authenticated user token."""
    try:
        # Add created_by from authenticated user
        challenge_data = challenge.model_dump()
        challenge_data['created_by'] = current_user.id
=======
    title: str = Form(..., description="Challenge title"),
    category_id: UUID = Form(..., description="Category ID"),
    created_by: UUID = Form(..., description="User ID who created the challenge"),
    image_uri: Optional[str] = Form(None, description="Challenge image URL"),
    description: Optional[str] = Form(None, description="Challenge description"),
    status: Optional[str] = Form("active", description="Challenge status"),
    ground_truth_file: Optional[UploadFile] = File(None, description="Ground truth JSON file")
):
    """
    Create a new challenge with optional ground truth file upload.
    
    If ground_truth_file is provided, it will be uploaded to S3 and the URL will be stored.
    If not provided, the ground_truth field will be left empty and can be added later via update.
    """
    try:
        logging.info(f"Creating new challenge: {title}")
        
        # Create challenge instance without ground_truth initially
        challenge_data = {
            "title": title,
            "category_id": category_id,
            "created_by": created_by,
            "image_uri": image_uri,
            "description": description,
            "status": status,
            "ground_truth": ""  # Will be updated if file is provided
        }
        
>>>>>>> 15e32fde
        challenge_instance = Challenge(**challenge_data)
        db.add(challenge_instance)
        db.flush()  # Get the ID without committing
        
        # Handle ground truth file upload if provided
        if ground_truth_file and ground_truth_file.filename:
            logging.info(f"Processing ground truth file: {ground_truth_file.filename}")
            
            # Use CRUD function to handle all file processing
            success, message, s3_url = await process_ground_truth_file(
                file=ground_truth_file,
                challenge_id=challenge_instance.id,
                challenge_title=title
            )
            
            if not success:
                raise HTTPException(
                    status_code=400,
                    detail=message
                )
            
            # Update challenge with ground truth URL
            challenge_instance.ground_truth = s3_url
            logging.info(f"Ground truth uploaded successfully: {s3_url}")
        
        # Commit the challenge
        db.commit()
        db.refresh(challenge_instance)
        
        logging.info(f"Challenge created successfully: {challenge_instance.id}")
        return challenge_instance
        
    except HTTPException:
        db.rollback()
        raise
    except Exception as e:
        db.rollback()
        logging.error(f"Unexpected error creating challenge: {str(e)}")
        raise HTTPException(status_code=500, detail=f"Internal server error: {str(e)}")

# for updating a challenge

@router.patch("/update/{challenge_id}", response_model=ChallengeRead, status_code=status.HTTP_200_OK)
async def update_challenge(
    db: db_dependency,
    current_user: User = Depends(get_current_active_user),
    challenge_id: UUID = Path(..., description="This is the ID of the challenge to update"),
    title: Optional[str] = Form(None, description="Challenge title"),
    category_id: Optional[str] = Form(None, description="Category ID"),
    image_uri: Optional[str] = Form(None, description="Challenge image URL"),
    description: Optional[str] = Form(None, description="Challenge description"),
    status: Optional[str] = Form(None, description="Challenge status"),
    ground_truth_file: Optional[UploadFile] = File(None, description="Ground truth JSON file to replace existing one (or you can leave empty. do not check box send empty value)")
):
<<<<<<< HEAD
    """Update a challenge. Only the creator can update their own challenges."""
    challenge = db.query(Challenge).filter(Challenge.id == challenge_id).first()
    if not challenge:
        raise HTTPException(status_code=404, detail="Challenge not found")
    
    # Only allow the creator to update the challenge
    if challenge.created_by != current_user.id:
        raise HTTPException(status_code=403, detail="You can only update challenges you created")
    
    update_data = challenge_update.model_dump(exclude_unset=True)
    for field, value in update_data.items():
        setattr(challenge, field, value)
    db.commit()
    db.refresh(challenge)
    return challenge

# for deleting a challenge

@router.delete("/{challenge_id}", status_code=status.HTTP_200_OK)
async def delete_challenge(
    db: db_dependency, 
    current_user: User = Depends(get_current_active_user),
    challenge_id: UUID = Path(..., description="This is the ID of the challenge to delete")
):
    """Delete a challenge. Only the creator can delete their own challenges."""
    challenge = db.query(Challenge).filter(Challenge.id == challenge_id).first()
    if not challenge:
        raise HTTPException(status_code=404, detail="Challenge not found")
    
    # Only allow the creator to delete the challenge
    if challenge.created_by != current_user.id:
        raise HTTPException(status_code=403, detail="You can only delete challenges you created")
    
    db.delete(challenge)
    db.commit()
    return {"message": "Challenge deleted successfully"}
=======
    """
    Update an existing challenge with optional ground truth file upload.
    
    If ground_truth_file is provided, it will replace the existing ground truth file.
    Other fields are optional and will only be updated if provided.
    """
    try:
        logging.info(f"Updating challenge: {challenge_id}")
        
        # Find existing challenge
        challenge = db.query(Challenge).filter(Challenge.id == challenge_id).first()
        if not challenge:
            raise HTTPException(status_code=404, detail="Challenge not found")
        
        # Convert empty strings to None for all optional fields to preserve existing data
        if title == "":
            title = None
        if category_id == "":
            category_id = None
        elif category_id is not None:
            try:
                category_id = UUID(category_id)  # Convert string to UUID
            except ValueError:
                raise HTTPException(status_code=400, detail="Invalid UUID format for category_id")
        if image_uri == "":
            image_uri = None
        if description == "":
            description = None
        if status == "":
            status = None
        
        # Update basic fields if provided
        if title is not None:
            challenge.title = title
        if category_id is not None:
            challenge.category_id = category_id
        if image_uri is not None:
            challenge.image_uri = image_uri
        if description is not None:
            challenge.description = description
        if status is not None:
            challenge.status = status
        
        # Handle ground truth file upload if provided
        if ground_truth_file and ground_truth_file.filename:
            logging.info(f"Processing new ground truth file: {ground_truth_file.filename}")
            
            # Use CRUD function to handle all file processing
            success, message, s3_url = await process_ground_truth_file(
                file=ground_truth_file,
                challenge_id=challenge_id,
                challenge_title=challenge.title
            )
            
            if not success:
                raise HTTPException(
                    status_code=400,
                    detail=message
                )
            
            # Update challenge with new ground truth URL
            challenge.ground_truth = s3_url
            logging.info(f"Ground truth updated successfully: {s3_url}")
        
        # Commit changes
        db.commit()
        db.refresh(challenge)
        
        logging.info(f"Challenge updated successfully: {challenge_id}")
        return challenge
        
    except HTTPException:
        db.rollback()
        raise
    except Exception as e:
        db.rollback()
        logging.error(f"Unexpected error updating challenge {challenge_id}: {str(e)}")
        raise HTTPException(status_code=500, detail=f"Internal server error: {str(e)}")

# for deleting a challenge

@router.delete("/remove/{challenge_id}", status_code=status.HTTP_200_OK)
async def delete_challenge(db: db_dependency, challenge_id: UUID = Path(..., description="This is the ID of the challenge to delete")):
    """
    Delete a challenge by ID and return confirmation.
    
    Returns a confirmation message with details about the deleted challenge.
    """
    try:
        logging.info(f"Attempting to delete challenge: {challenge_id}")
        
        challenge = db.query(Challenge).filter(Challenge.id == challenge_id).first()
        if not challenge:
            logging.warning(f"Challenge not found for deletion: {challenge_id}")
            raise HTTPException(status_code=404, detail="Challenge not found")
        
        challenge_title = challenge.title
        challenge_created_at = challenge.created_at
        
        db.delete(challenge)
        db.commit()
        
        logging.info(f"Challenge deleted successfully: {challenge_id} - {challenge_title}")
        
        return {
            "message": "Challenge deleted successfully",
            "deleted_challenge": {
                "id": str(challenge_id),
                "title": challenge_title,
                "created_at": challenge_created_at.isoformat(),
                "deleted_at": datetime.now().isoformat()
            },
            "status": "success"
        }
        
    except HTTPException:
        raise
    except Exception as e:
        db.rollback()
        logging.error(f"Unexpected error deleting challenge {challenge_id}: {str(e)}")
        raise HTTPException(status_code=500, detail=f"Internal server error: {str(e)}")
>>>>>>> 15e32fde
<|MERGE_RESOLUTION|>--- conflicted
+++ resolved
@@ -7,14 +7,10 @@
 from schemas.challenge import ChallengeCreate, ChallengeRead, ChallengeWithCategoryRead
 from uuid import UUID
 from sqlalchemy.orm import joinedload
-<<<<<<< HEAD
-from auth import get_current_active_user
-=======
 from CRUD.ground_truth_upload_s3 import process_ground_truth_file
 import logging
 import uuid
 from datetime import datetime
->>>>>>> 15e32fde
 
 
 router = APIRouter(prefix="/challenges", tags=["challenges"])
@@ -48,27 +44,6 @@
 @router.post("/create", response_model=ChallengeRead, status_code=status.HTTP_201_CREATED)
 async def create_new_challenge(
     db: db_dependency,
-<<<<<<< HEAD
-    current_user: User = Depends(get_current_active_user),
-    challenge: ChallengeCreate = Body(
-        ...,
-        description="The challenge details for creating a new challenge",
-        example={
-            "title": "OCR Challenge 2025",
-            "image_uri": "https://example.com/challenge-image.png",
-            "category_id": "d290f1ee-6c54-4b01-90e6-d701748f0851",
-            "ground_truth": "https://s3.amazonaws.com/bucket/ground_truth.json",
-            "description": "Recognize Tibetan script in scanned documents.",
-            "status": "active"
-        }
-    )
-):
-    """Create a new challenge. The creator is determined from the authenticated user token."""
-    try:
-        # Add created_by from authenticated user
-        challenge_data = challenge.model_dump()
-        challenge_data['created_by'] = current_user.id
-=======
     title: str = Form(..., description="Challenge title"),
     category_id: UUID = Form(..., description="Category ID"),
     created_by: UUID = Form(..., description="User ID who created the challenge"),
@@ -97,7 +72,6 @@
             "ground_truth": ""  # Will be updated if file is provided
         }
         
->>>>>>> 15e32fde
         challenge_instance = Challenge(**challenge_data)
         db.add(challenge_instance)
         db.flush()  # Get the ID without committing
@@ -152,44 +126,6 @@
     status: Optional[str] = Form(None, description="Challenge status"),
     ground_truth_file: Optional[UploadFile] = File(None, description="Ground truth JSON file to replace existing one (or you can leave empty. do not check box send empty value)")
 ):
-<<<<<<< HEAD
-    """Update a challenge. Only the creator can update their own challenges."""
-    challenge = db.query(Challenge).filter(Challenge.id == challenge_id).first()
-    if not challenge:
-        raise HTTPException(status_code=404, detail="Challenge not found")
-    
-    # Only allow the creator to update the challenge
-    if challenge.created_by != current_user.id:
-        raise HTTPException(status_code=403, detail="You can only update challenges you created")
-    
-    update_data = challenge_update.model_dump(exclude_unset=True)
-    for field, value in update_data.items():
-        setattr(challenge, field, value)
-    db.commit()
-    db.refresh(challenge)
-    return challenge
-
-# for deleting a challenge
-
-@router.delete("/{challenge_id}", status_code=status.HTTP_200_OK)
-async def delete_challenge(
-    db: db_dependency, 
-    current_user: User = Depends(get_current_active_user),
-    challenge_id: UUID = Path(..., description="This is the ID of the challenge to delete")
-):
-    """Delete a challenge. Only the creator can delete their own challenges."""
-    challenge = db.query(Challenge).filter(Challenge.id == challenge_id).first()
-    if not challenge:
-        raise HTTPException(status_code=404, detail="Challenge not found")
-    
-    # Only allow the creator to delete the challenge
-    if challenge.created_by != current_user.id:
-        raise HTTPException(status_code=403, detail="You can only delete challenges you created")
-    
-    db.delete(challenge)
-    db.commit()
-    return {"message": "Challenge deleted successfully"}
-=======
     """
     Update an existing challenge with optional ground truth file upload.
     
@@ -310,5 +246,4 @@
     except Exception as e:
         db.rollback()
         logging.error(f"Unexpected error deleting challenge {challenge_id}: {str(e)}")
-        raise HTTPException(status_code=500, detail=f"Internal server error: {str(e)}")
->>>>>>> 15e32fde
+        raise HTTPException(status_code=500, detail=f"Internal server error: {str(e)}")